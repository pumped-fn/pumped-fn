import { controllerSymbol, tagExecutorSymbol } from "./symbols"
import type { Lite, MaybePromise, AtomState } from "./types"
import { isAtom, isControllerDep } from "./atom"
import { ParseError } from "./errors"

type ListenerEvent = 'resolving' | 'resolved' | '*'

class ContextDataImpl implements Lite.ContextData {
  private readonly map = new Map<string | symbol, unknown>()

  constructor(
    private readonly parentData?: Lite.ContextData
  ) {}

  // Raw Map operations
  get(key: string | symbol): unknown {
    return this.map.get(key)
  }

  set(key: string | symbol, value: unknown): void {
    this.map.set(key, value)
  }

  has(key: string | symbol): boolean {
    return this.map.has(key)
  }

  delete(key: string | symbol): boolean {
    return this.map.delete(key)
  }

  clear(): void {
    this.map.clear()
  }

  seek(key: string | symbol): unknown {
    if (this.map.has(key)) {
      return this.map.get(key)
    }
    return this.parentData?.seek(key)
  }

  // Tag-based operations
  getTag<T>(tag: Lite.Tag<T, boolean>): T | undefined {
    return this.map.get(tag.key) as T | undefined
  }

  setTag<T>(tag: Lite.Tag<T, boolean>, value: T): void {
    this.map.set(tag.key, value)
  }

  hasTag<T, H extends boolean>(tag: Lite.Tag<T, H>): boolean {
    return this.map.has(tag.key)
  }

  deleteTag<T, H extends boolean>(tag: Lite.Tag<T, H>): boolean {
    return this.map.delete(tag.key)
  }

  seekTag<T>(tag: Lite.Tag<T, boolean>): T | undefined {
    if (this.map.has(tag.key)) {
      return this.map.get(tag.key) as T
    }
    return this.parentData?.seekTag(tag)
  }

  getOrSetTag<T>(tag: Lite.Tag<T, true>): T
  getOrSetTag<T>(tag: Lite.Tag<T, true>, value: T): T
  getOrSetTag<T>(tag: Lite.Tag<T, false>, value: T): T
  getOrSetTag<T>(tag: Lite.Tag<T, boolean>, value?: T): T {
    if (this.map.has(tag.key)) {
      return this.map.get(tag.key) as T
    }
    const storedValue = value !== undefined ? value : (tag.defaultValue as T)
    this.map.set(tag.key, storedValue)
    return storedValue
  }
}

interface AtomEntry<T> {
  state: AtomState
  value?: T
  hasValue: boolean
  error?: Error
  cleanups: (() => MaybePromise<void>)[]
  listeners: Map<ListenerEvent, Set<() => void>>
  pendingInvalidate: boolean
  pendingSet?: { value: T } | { fn: (prev: T) => T }
  data?: ContextDataImpl
}

class SelectHandleImpl<T, S> implements Lite.SelectHandle<S> {
  private listeners = new Set<() => void>()
  private currentValue: S
  private ctrlUnsub: (() => void) | null = null

  constructor(
    private ctrl: Lite.Controller<T>,
    private selector: (value: T) => S,
    private eq: (prev: S, next: S) => boolean
  ) {
    if (ctrl.state !== 'resolved') {
      throw new Error("Cannot select from unresolved atom")
    }

    this.currentValue = selector(ctrl.get())

    this.ctrlUnsub = ctrl.on('resolved', () => {
      const nextValue = this.selector(this.ctrl.get())
      if (!this.eq(this.currentValue, nextValue)) {
        this.currentValue = nextValue
        this.notifyListeners()
      }
    })
  }

  get(): S {
    return this.currentValue
  }

  subscribe(listener: () => void): () => void {
    this.listeners.add(listener)

    return () => {
      this.listeners.delete(listener)
      if (this.listeners.size === 0) {
        this.cleanup()
      }
    }
  }

  private notifyListeners(): void {
    for (const listener of this.listeners) {
      listener()
    }
  }

  private cleanup(): void {
    this.ctrlUnsub?.()
    this.ctrlUnsub = null
    this.listeners.clear()
  }
}

class ControllerImpl<T> implements Lite.Controller<T> {
  readonly [controllerSymbol] = true

  constructor(
    private atom: Lite.Atom<T>,
    private scope: ScopeImpl
  ) {}

  get state(): AtomState {
    const entry = this.scope.getEntry(this.atom)
    return entry?.state ?? 'idle'
  }

  get(): T {
    const entry = this.scope.getEntry(this.atom)
    if (!entry || entry.state === 'idle') {
      throw new Error("Atom not resolved")
    }
    if (entry.state === 'failed' && entry.error) {
      throw entry.error
    }
    if (entry.state === 'resolving' && entry.hasValue) {
      return entry.value as T
    }
    if (entry.state === 'resolved' && entry.hasValue) {
      return entry.value as T
    }
    throw new Error("Atom not resolved")
  }

  async resolve(): Promise<T> {
    return this.scope.resolve(this.atom)
  }

  async release(): Promise<void> {
    return this.scope.release(this.atom)
  }

  invalidate(): void {
    this.scope.invalidate(this.atom)
  }

  set(value: T): void {
    this.scope.scheduleSet(this.atom, value)
  }

  update(fn: (prev: T) => T): void {
    this.scope.scheduleUpdate(this.atom, fn)
  }

  on(event: ListenerEvent, listener: () => void): () => void {
    return this.scope.addListener(this.atom, event, listener)
  }
}

class ScopeImpl implements Lite.Scope {
  private cache = new Map<Lite.Atom<unknown>, AtomEntry<unknown>>()
  private presets = new Map<Lite.Atom<unknown>, unknown | Lite.Atom<unknown>>()
  private resolving = new Set<Lite.Atom<unknown>>()
  private pending = new Map<Lite.Atom<unknown>, Promise<unknown>>()
  private stateListeners = new Map<AtomState, Map<Lite.Atom<unknown>, Set<() => void>>>()
  private invalidationQueue = new Set<Lite.Atom<unknown>>()
  private invalidationScheduled = false
  private invalidationChain: Set<Lite.Atom<unknown>> | null = null
  private chainPromise: Promise<void> | null = null
  private initialized = false
  private controllers = new Map<Lite.Atom<unknown>, ControllerImpl<unknown>>()
  readonly extensions: Lite.Extension[]
  readonly tags: Lite.Tagged<unknown>[]
  readonly ready: Promise<void>

  private scheduleInvalidation<T>(atom: Lite.Atom<T>): void {
    const entry = this.cache.get(atom) as AtomEntry<T> | undefined
    if (!entry || entry.state === "idle") return

    if (entry.state === "resolving") {
      entry.pendingInvalidate = true
      return
    }

    this.invalidationQueue.add(atom)

    if (!this.chainPromise) {
      this.invalidationChain = new Set()
      this.invalidationScheduled = true
      this.chainPromise = new Promise<void>((resolve, reject) => {
        queueMicrotask(() => {
          this.processInvalidationChain().then(resolve).catch(reject)
        })
      })
    }
  }

  private async processInvalidationChain(): Promise<void> {
    try {
      while (this.invalidationQueue.size > 0) {
        const atom = this.invalidationQueue.values().next().value as Lite.Atom<unknown>
        this.invalidationQueue.delete(atom)

        if (this.invalidationChain!.has(atom)) {
          const chainAtoms = Array.from(this.invalidationChain!)
          chainAtoms.push(atom)
          const path = chainAtoms
            .map(a => a.factory?.name || "<anonymous>")
            .join(" → ")
          throw new Error(`Infinite invalidation loop detected: ${path}`)
        }

        this.invalidationChain!.add(atom)
        await this.doInvalidateSequential(atom)
      }
    } finally {
      this.invalidationChain = null
      this.chainPromise = null
      this.invalidationScheduled = false
    }
  }

  constructor(options?: Lite.ScopeOptions) {
    this.extensions = options?.extensions ?? []
    this.tags = options?.tags ?? []

    for (const p of options?.presets ?? []) {
      this.presets.set(p.atom, p.value)
    }

    this.ready = this.init()
  }

  private async init(): Promise<void> {
    for (const ext of this.extensions) {
      if (ext.init) {
        await ext.init(this)
      }
    }
    this.initialized = true
  }

  getEntry<T>(atom: Lite.Atom<T>): AtomEntry<T> | undefined {
    return this.cache.get(atom) as AtomEntry<T> | undefined
  }

  private getOrCreateEntry<T>(atom: Lite.Atom<T>): AtomEntry<T> {
    let entry = this.cache.get(atom) as AtomEntry<T> | undefined
    if (!entry) {
      entry = {
        state: 'idle',
        hasValue: false,
        cleanups: [],
        listeners: new Map([
          ['resolving', new Set()],
          ['resolved', new Set()],
          ['*', new Set()],
        ]),
        pendingInvalidate: false,
      }
      this.cache.set(atom, entry as AtomEntry<unknown>)
    }
    return entry
  }

  addListener<T>(atom: Lite.Atom<T>, event: ListenerEvent, listener: () => void): () => void {
    const entry = this.getOrCreateEntry(atom)
    const listeners = entry.listeners.get(event)!
    listeners.add(listener)
    return () => {
      listeners.delete(listener)
    }
  }

  private notifyListeners<T>(atom: Lite.Atom<T>, event: 'resolving' | 'resolved'): void {
    const entry = this.cache.get(atom)
    if (!entry) return

    const eventListeners = entry.listeners.get(event)
    if (eventListeners) {
      for (const listener of eventListeners) {
        listener()
      }
    }

    const allListeners = entry.listeners.get('*')
    if (allListeners) {
      for (const listener of allListeners) {
        listener()
      }
    }
  }

  private notifyAllListeners<T>(atom: Lite.Atom<T>): void {
    const entry = this.cache.get(atom)
    if (!entry) return

    const allListeners = entry.listeners.get('*')
    if (allListeners) {
      for (const listener of allListeners) {
        listener()
      }
    }
  }

  private emitStateChange(state: AtomState, atom: Lite.Atom<unknown>): void {
    const stateMap = this.stateListeners.get(state)
    if (stateMap) {
      const listeners = stateMap.get(atom)
      if (listeners) {
        for (const listener of listeners) {
          listener()
        }
      }
    }
  }

  on(event: AtomState, atom: Lite.Atom<unknown>, listener: () => void): () => void {
    let stateMap = this.stateListeners.get(event)
    if (!stateMap) {
      stateMap = new Map()
      this.stateListeners.set(event, stateMap)
    }
    let listeners = stateMap.get(atom)
    if (!listeners) {
      listeners = new Set()
      stateMap.set(atom, listeners)
    }
    listeners.add(listener)

    const capturedStateMap = stateMap
    const capturedListeners = listeners

    return () => {
      capturedListeners.delete(listener)
      if (capturedListeners.size === 0) {
        capturedStateMap.delete(atom)
        if (capturedStateMap.size === 0) {
          this.stateListeners.delete(event)
        }
      }
    }
  }

  async resolve<T>(atom: Lite.Atom<T>): Promise<T> {
    if (!this.initialized) {
      await this.ready
    }

    const entry = this.cache.get(atom) as AtomEntry<T> | undefined
    if (entry?.state === 'resolved') {
      return entry.value as T
    }

    const pendingPromise = this.pending.get(atom)
    if (pendingPromise) {
      return pendingPromise as Promise<T>
    }

    if (this.resolving.has(atom)) {
      throw new Error("Circular dependency detected")
    }

    const presetValue = this.presets.get(atom)
    if (presetValue !== undefined) {
      if (isAtom(presetValue)) {
        return this.resolve(presetValue as Lite.Atom<T>)
      }
      const newEntry = this.getOrCreateEntry(atom)
      newEntry.state = 'resolved'
      newEntry.value = presetValue as T
      newEntry.hasValue = true
      this.emitStateChange('resolved', atom)
      this.notifyListeners(atom, 'resolved')
      return newEntry.value
    }

    this.resolving.add(atom)

    const promise = this.doResolve(atom)
    this.pending.set(atom, promise as Promise<unknown>)

    try {
      return await promise
    } finally {
      this.resolving.delete(atom)
      this.pending.delete(atom)
    }
  }

  private async doResolve<T>(atom: Lite.Atom<T>): Promise<T> {
    const entry = this.getOrCreateEntry(atom)

    const wasResolving = entry.state === 'resolving'
    if (!wasResolving) {
      entry.state = 'resolving'
      this.emitStateChange('resolving', atom)
      this.notifyListeners(atom, 'resolving')
    }

    const resolvedDeps = await this.resolveDeps(atom.deps)

    const ctx: Lite.ResolveContext = {
      cleanup: (fn) => entry.cleanups.push(fn),
      invalidate: () => {
        this.scheduleInvalidation(atom)
      },
      scope: this,
      get data() {
        if (!entry.data) {
          entry.data = new ContextDataImpl()
        }
        return entry.data
      },
    }

    const factory = atom.factory as (
      ctx: Lite.ResolveContext,
      deps?: Record<string, unknown>
    ) => MaybePromise<T>

    const doResolve = async () => {
      if (atom.deps && Object.keys(atom.deps).length > 0) {
        return factory(ctx, resolvedDeps)
      } else {
        return factory(ctx)
      }
    }

    try {
      const value = await this.applyResolveExtensions(atom, doResolve)
      entry.state = 'resolved'
      entry.value = value
      entry.hasValue = true
      entry.error = undefined
      this.emitStateChange('resolved', atom)
      this.notifyListeners(atom, 'resolved')

      if (entry.pendingInvalidate) {
        entry.pendingInvalidate = false
        this.invalidationChain?.delete(atom)
        this.scheduleInvalidation(atom)
      } else if (entry.pendingSet) {
        this.invalidationChain?.delete(atom)
        this.scheduleInvalidation(atom)
      }

      return value
    } catch (err) {
      entry.state = 'failed'
      entry.error = err instanceof Error ? err : new Error(String(err))
      entry.value = undefined
      entry.hasValue = false
      this.emitStateChange('failed', atom)
      this.notifyAllListeners(atom)

      if (entry.pendingInvalidate) {
        entry.pendingInvalidate = false
        this.invalidationChain?.delete(atom)
        this.scheduleInvalidation(atom)
      }

      throw entry.error
    }
  }

  private async applyResolveExtensions<T>(
    atom: Lite.Atom<T>,
    doResolve: () => Promise<T>
  ): Promise<T> {
    let next = doResolve

    for (let i = this.extensions.length - 1; i >= 0; i--) {
      const ext = this.extensions[i]
      if (ext?.wrapResolve) {
        const currentNext = next
        next = ext.wrapResolve.bind(ext, currentNext, atom, this) as () => Promise<T>
      }
    }

    return next()
  }

  async resolveDeps(
    deps: Record<string, Lite.Dependency> | undefined,
    ctx?: Lite.ExecutionContext
  ): Promise<Record<string, unknown>> {
    if (!deps) return {}

    const result: Record<string, unknown> = {}

    for (const [key, dep] of Object.entries(deps)) {
      if (isAtom(dep)) {
        result[key] = await this.resolve(dep)
      } else if (isControllerDep(dep)) {
        const ctrl = new ControllerImpl(dep.atom, this)
        if (dep.resolve) {
          await ctrl.resolve()
        }
        result[key] = ctrl
      } else if (tagExecutorSymbol in (dep as object)) {
        const tagExecutor = dep as Lite.TagExecutor<unknown, boolean>

        switch (tagExecutor.mode) {
          case "required": {
            const value = ctx
              ? ctx.data.seekTag(tagExecutor.tag)
              : tagExecutor.tag.find(this.tags)
            if (value !== undefined) {
              result[key] = value
            } else if (tagExecutor.tag.hasDefault) {
              result[key] = tagExecutor.tag.defaultValue
            } else {
              throw new Error(`Tag "${tagExecutor.tag.label}" not found`)
            }
            break
          }
          case "optional": {
            const value = ctx
              ? ctx.data.seekTag(tagExecutor.tag)
              : tagExecutor.tag.find(this.tags)
            result[key] = value ?? tagExecutor.tag.defaultValue
            break
          }
          case "all": {
            result[key] = ctx
              ? this.collectFromHierarchy(ctx, tagExecutor.tag)
              : tagExecutor.tag.collect(this.tags)
            break
          }
        }
      }
    }

    return result
  }

  private collectFromHierarchy<T>(ctx: Lite.ExecutionContext, tag: Lite.Tag<T, boolean>): T[] {
    const results: T[] = []
    let current: Lite.ExecutionContext | undefined = ctx

    while (current) {
      const value = current.data.getTag(tag)
      if (value !== undefined) {
        results.push(value)
      }
      current = current.parent
    }

    return results
  }

  controller<T>(atom: Lite.Atom<T>): Lite.Controller<T>
  controller<T>(atom: Lite.Atom<T>, options: { resolve: true }): Promise<Lite.Controller<T>>
  controller<T>(atom: Lite.Atom<T>, options?: Lite.ControllerOptions): Lite.Controller<T> | Promise<Lite.Controller<T>>
  controller<T>(atom: Lite.Atom<T>, options?: Lite.ControllerOptions): Lite.Controller<T> | Promise<Lite.Controller<T>> {
    let ctrl = this.controllers.get(atom) as ControllerImpl<T> | undefined
    if (!ctrl) {
      ctrl = new ControllerImpl(atom, this)
      this.controllers.set(atom, ctrl as ControllerImpl<unknown>)
    }
    if (options?.resolve) {
      return ctrl.resolve().then(() => ctrl)
    }
    return ctrl
  }

  select<T, S>(
    atom: Lite.Atom<T>,
    selector: (value: T) => S,
    options?: Lite.SelectOptions<S>
  ): Lite.SelectHandle<S> {
    const ctrl = this.controller(atom)
    const eq = options?.eq ?? ((a, b) => a === b)
    return new SelectHandleImpl(ctrl, selector, eq)
  }

  invalidate<T>(atom: Lite.Atom<T>): void {
    const entry = this.cache.get(atom)
    if (!entry) return

    if (entry.state === 'idle') return

    if (entry.state === 'resolving') {
      entry.pendingInvalidate = true
      return
    }

    this.scheduleInvalidation(atom)
  }

  scheduleSet<T>(atom: Lite.Atom<T>, value: T): void {
    const entry = this.cache.get(atom) as AtomEntry<T> | undefined
    if (!entry || entry.state === 'idle') {
      throw new Error("Atom not resolved")
    }
    if (entry.state === 'failed' && entry.error) {
      throw entry.error
    }

    if (entry.state === 'resolving') {
      entry.pendingSet = { value }
      return
    }

    entry.pendingSet = { value }
    this.scheduleInvalidation(atom)
  }

  scheduleUpdate<T>(atom: Lite.Atom<T>, fn: (prev: T) => T): void {
    const entry = this.cache.get(atom) as AtomEntry<T> | undefined
    if (!entry || entry.state === 'idle') {
      throw new Error("Atom not resolved")
    }
    if (entry.state === 'failed' && entry.error) {
      throw entry.error
    }

    if (entry.state === 'resolving') {
      entry.pendingSet = { fn }
      return
    }

    entry.pendingSet = { fn }
    this.scheduleInvalidation(atom)
  }

  private async doInvalidateSequential<T>(atom: Lite.Atom<T>): Promise<void> {
    const entry = this.cache.get(atom) as AtomEntry<T> | undefined
    if (!entry) return
    if (entry.state === "idle") return

    const previousValue = entry.value
    const pendingSet = entry.pendingSet
    entry.pendingSet = undefined

    for (let i = entry.cleanups.length - 1; i >= 0; i--) {
      const cleanup = entry.cleanups[i]
      if (cleanup) await cleanup()
    }
    entry.cleanups = []

    entry.state = "resolving"
    entry.value = previousValue
    entry.error = undefined
    entry.pendingInvalidate = false
    this.pending.delete(atom)
    this.resolving.delete(atom)
    this.emitStateChange("resolving", atom)
    this.notifyListeners(atom, "resolving")

    if (pendingSet) {
      if ('value' in pendingSet) {
        entry.value = pendingSet.value
      } else {
        entry.value = pendingSet.fn(previousValue as T)
      }
      entry.state = 'resolved'
      entry.hasValue = true
      this.emitStateChange('resolved', atom)
      this.notifyListeners(atom, 'resolved')
      return
    }

    await this.resolve(atom)
  }

  async release<T>(atom: Lite.Atom<T>): Promise<void> {
    const entry = this.cache.get(atom)
    if (!entry) return

    for (let i = entry.cleanups.length - 1; i >= 0; i--) {
      const cleanup = entry.cleanups[i]
      if (cleanup) await cleanup()
    }

    this.cache.delete(atom)
    this.controllers.delete(atom)
  }

  async dispose(): Promise<void> {
    for (const ext of this.extensions) {
      if (ext.dispose) {
        await ext.dispose(this)
      }
    }

    const atoms = Array.from(this.cache.keys())
    for (const atom of atoms) {
      await this.release(atom as Lite.Atom<unknown>)
    }
  }

  async flush(): Promise<void> {
    if (this.chainPromise) {
      await this.chainPromise
    }
  }

  createContext(options?: Lite.CreateContextOptions): Lite.ExecutionContext {
    const ctx = new ExecutionContextImpl(this, options)

    for (const tagged of options?.tags ?? []) {
      ctx.data.set(tagged.key, tagged.value)
    }

    for (const tagged of this.tags) {
      if (!ctx.data.has(tagged.key)) {
        ctx.data.set(tagged.key, tagged.value)
      }
    }

    return ctx
  }
}

class ExecutionContextImpl implements Lite.ExecutionContext {
  private cleanups: (() => MaybePromise<void>)[] = []
  private closed = false
  private readonly _input: unknown
  private _data: ContextDataImpl | undefined
  private readonly _execName: string | undefined
  private readonly _flowName: string | undefined
  readonly parent: Lite.ExecutionContext | undefined

  constructor(
    readonly scope: ScopeImpl,
    options?: Lite.CreateContextOptions & {
      parent?: Lite.ExecutionContext
      input?: unknown
      execName?: string
      flowName?: string
    }
  ) {
    this.parent = options?.parent
    this._input = options?.input
    this._execName = options?.execName
    this._flowName = options?.flowName
  }

  get input(): unknown {
    return this._input
  }

  get name(): string | undefined {
    return this._execName ?? this._flowName
  }

  get data(): Lite.ContextData {
    if (!this._data) {
      this._data = new ContextDataImpl(this.parent?.data)
    }
    return this._data
  }

  async exec(options: {
    flow: Lite.Flow<unknown, unknown>
    input?: unknown
    rawInput?: unknown
    name?: string
    tags?: Lite.Tagged<unknown>[]
  } | Lite.ExecFnOptions<unknown>): Promise<unknown> {
    if (this.closed) {
      throw new Error("ExecutionContext is closed")
    }

    if ("flow" in options) {
      const { flow, input, rawInput, name: execName, tags: execTags } = options
      const rawValue = rawInput !== undefined ? rawInput : input
      let parsedInput: unknown = rawValue
      if (flow.parse) {
        const label = execName ?? flow.name ?? "anonymous"
        try {
          parsedInput = await flow.parse(rawValue)
        } catch (err) {
          throw new ParseError(
            `Failed to parse flow input "${label}"`,
            "flow-input",
            label,
            err
          )
        }
      }

      const childCtx = new ExecutionContextImpl(this.scope, {
        parent: this,
        input: parsedInput,
        execName,
        flowName: flow.name
      })

      for (const tagged of execTags ?? []) {
        childCtx.data.set(tagged.key, tagged.value)
      }

      for (const tagged of flow.tags ?? []) {
        if (!childCtx.data.has(tagged.key)) {
          childCtx.data.set(tagged.key, tagged.value)
        }
      }

      try {
        return await childCtx.execFlowInternal(flow)
      } finally {
        await childCtx.close()
      }
    } else {
      const childCtx = new ExecutionContextImpl(this.scope, {
        parent: this,
<<<<<<< HEAD
        flowName: options.fn.name || undefined
=======
        tags: this.baseTags,
        execName: options.name,
        flowName: options.fn.name || undefined,
        input: options.params
>>>>>>> 8a5e5093
      })

      try {
        return await childCtx.execFnInternal(options)
      } finally {
        await childCtx.close()
      }
    }
  }

  private async execFlowInternal(flow: Lite.Flow<unknown, unknown>): Promise<unknown> {
    const resolvedDeps = await this.scope.resolveDeps(flow.deps, this)

    const factory = flow.factory as unknown as (
      ctx: Lite.ExecutionContext,
      deps?: Record<string, unknown>
    ) => MaybePromise<unknown>

    const doExec = async (): Promise<unknown> => {
      if (flow.deps && Object.keys(flow.deps).length > 0) {
        return factory(this, resolvedDeps)
      } else {
        return factory(this)
      }
    }

    return this.applyExecExtensions(flow, doExec)
  }

  private async execFnInternal(options: Lite.ExecFnOptions<unknown>): Promise<unknown> {
    const { fn, params } = options
    const doExec = () => Promise.resolve(fn(this, ...params))
    return this.applyExecExtensions(fn, doExec)
  }

  private async applyExecExtensions(
    target: Lite.Flow<unknown, unknown> | ((ctx: Lite.ExecutionContext, ...args: unknown[]) => MaybePromise<unknown>),
    doExec: () => Promise<unknown>
  ): Promise<unknown> {
    let next = doExec

    for (let i = this.scope.extensions.length - 1; i >= 0; i--) {
      const ext = this.scope.extensions[i]
      if (ext?.wrapExec) {
        const currentNext = next
        next = ext.wrapExec.bind(ext, currentNext, target, this) as () => Promise<unknown>
      }
    }

    return next()
  }

  onClose(fn: () => MaybePromise<void>): void {
    this.cleanups.push(fn)
  }

  async close(): Promise<void> {
    if (this.closed) return

    this.closed = true

    for (let i = this.cleanups.length - 1; i >= 0; i--) {
      const cleanup = this.cleanups[i]
      if (cleanup) await cleanup()
    }
  }
}

/**
 * Creates a DI container that manages Atom resolution, caching, and lifecycle.
 *
 * The scope is returned synchronously, with a `ready` promise that resolves
 * when all extensions have been initialized. Resolution methods automatically
 * wait for `ready` before proceeding.
 *
 * @param options - Optional configuration for extensions, presets, and tags
 * @returns A Scope instance with a `ready` promise for extension initialization
 *
 * @example
 * ```typescript
 * const scope = createScope({
 *   extensions: [loggingExtension],
 *   presets: [preset(dbAtom, testDb)]
 * })
 *
 * // Option 1: resolve() waits for ready internally
 * const db = await scope.resolve(dbAtom)
 *
 * // Option 2: explicit wait
 * await scope.ready
 * const db = await scope.resolve(dbAtom)
 * ```
 */
export function createScope(options?: Lite.ScopeOptions): Lite.Scope {
  return new ScopeImpl(options)
}<|MERGE_RESOLUTION|>--- conflicted
+++ resolved
@@ -847,14 +847,9 @@
     } else {
       const childCtx = new ExecutionContextImpl(this.scope, {
         parent: this,
-<<<<<<< HEAD
-        flowName: options.fn.name || undefined
-=======
-        tags: this.baseTags,
         execName: options.name,
         flowName: options.fn.name || undefined,
         input: options.params
->>>>>>> 8a5e5093
       })
 
       try {
