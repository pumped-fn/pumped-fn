--- conflicted
+++ resolved
@@ -18,11 +18,7 @@
         version: 0.5.1
       '@changesets/cli':
         specifier: ^2.29.7
-<<<<<<< HEAD
         version: 2.29.7(@types/node@24.10.0)
-=======
-        version: 2.29.7(@types/node@22.19.0)
->>>>>>> 0cd25fca
       typescript:
         specifier: ^5.9.3
         version: 5.9.3
@@ -30,7 +26,7 @@
   .claude/skills/pumped-design/examples/skill-examples:
     devDependencies:
       '@pumped-fn/core-next':
-        specifier: 'workspace: *'
+        specifier: workspace:*
         version: link:../../../../../packages/next
       '@types/node':
         specifier: ^22.0.0
@@ -139,11 +135,7 @@
         version: 5.9.3
       vitest:
         specifier: ^4.0.5
-<<<<<<< HEAD
         version: 4.0.5(@types/debug@4.1.12)(@types/node@24.10.0)(jiti@2.6.1)(jsdom@26.1.0)(tsx@4.20.6)(yaml@2.8.1)
-=======
-        version: 4.0.5(@types/debug@4.1.12)(@types/node@22.19.0)(jiti@2.6.1)(jsdom@26.1.0)(tsx@4.20.6)(yaml@2.8.1)
->>>>>>> 0cd25fca
 
   packages/next:
     devDependencies:
@@ -152,11 +144,7 @@
         version: 24.10.0
       '@vitest/coverage-v8':
         specifier: ^4.0.5
-<<<<<<< HEAD
         version: 4.0.5(vitest@4.0.5(@types/debug@4.1.12)(@types/node@24.10.0)(jiti@2.6.1)(jsdom@26.1.0)(tsx@4.20.6)(yaml@2.8.1))
-=======
-        version: 4.0.5(vitest@4.0.5(@types/debug@4.1.12)(@types/node@22.19.0)(jiti@2.6.1)(jsdom@26.1.0)(tsx@4.20.6)(yaml@2.8.1))
->>>>>>> 0cd25fca
       tsdown:
         specifier: ^0.15.4
         version: 0.15.7(typescript@5.9.3)
@@ -165,11 +153,7 @@
         version: 5.9.3
       vitest:
         specifier: ^4.0.5
-<<<<<<< HEAD
         version: 4.0.5(@types/debug@4.1.12)(@types/node@24.10.0)(jiti@2.6.1)(jsdom@26.1.0)(tsx@4.20.6)(yaml@2.8.1)
-=======
-        version: 4.0.5(@types/debug@4.1.12)(@types/node@22.19.0)(jiti@2.6.1)(jsdom@26.1.0)(tsx@4.20.6)(yaml@2.8.1)
->>>>>>> 0cd25fca
 
   packages/react:
     dependencies:
@@ -206,11 +190,7 @@
         version: 18.3.1(react@18.3.1)
       vitest:
         specifier: ^4.0.5
-<<<<<<< HEAD
         version: 4.0.5(@types/debug@4.1.12)(@types/node@24.10.0)(jiti@2.6.1)(jsdom@26.1.0)(tsx@4.20.6)(yaml@2.8.1)
-=======
-        version: 4.0.5(@types/debug@4.1.12)(@types/node@22.19.0)(jiti@2.6.1)(jsdom@26.1.0)(tsx@4.20.6)(yaml@2.8.1)
->>>>>>> 0cd25fca
 
 packages:
 
@@ -1136,13 +1116,11 @@
   '@types/node@20.19.22':
     resolution: {integrity: sha512-hRnu+5qggKDSyWHlnmThnUqg62l29Aj/6vcYgUaSFL9oc7DVjeWEQN3PRgdSc6F8d9QRMWkf36CLMch1Do/+RQ==}
 
-<<<<<<< HEAD
+  '@types/node@22.19.0':
+    resolution: {integrity: sha512-xpr/lmLPQEj+TUnHmR+Ab91/glhJvsqcjB+yY0Ix9GO70H6Lb4FHH5GeqdOE5btAx7eIMwuHkp4H2MSkLcqWbA==}
+
   '@types/node@24.10.0':
     resolution: {integrity: sha512-qzQZRBqkFsYyaSWXuEHc2WR9c0a0CXwiE5FWUvn7ZM+vdy1uZLfCunD38UzhuB7YN/J11ndbDBcTmOdxJo9Q7A==}
-=======
-  '@types/node@22.19.0':
-    resolution: {integrity: sha512-xpr/lmLPQEj+TUnHmR+Ab91/glhJvsqcjB+yY0Ix9GO70H6Lb4FHH5GeqdOE5btAx7eIMwuHkp4H2MSkLcqWbA==}
->>>>>>> 0cd25fca
 
   '@types/prop-types@15.7.15':
     resolution: {integrity: sha512-F6bEyamV9jKGAFBEmlQnesRPGOQqS2+Uwi0Em15xenOxHaf2hv6L8YCVn3rPdPJOiJfPiCnLIRyvwVaqMY3MIw==}
@@ -3274,11 +3252,7 @@
     transitivePeerDependencies:
       - encoding
 
-<<<<<<< HEAD
   '@changesets/cli@2.29.7(@types/node@24.10.0)':
-=======
-  '@changesets/cli@2.29.7(@types/node@22.19.0)':
->>>>>>> 0cd25fca
     dependencies:
       '@changesets/apply-release-plan': 7.0.13
       '@changesets/assemble-release-plan': 6.0.9
@@ -3294,11 +3268,7 @@
       '@changesets/should-skip-package': 0.1.2
       '@changesets/types': 6.1.0
       '@changesets/write': 0.4.0
-<<<<<<< HEAD
       '@inquirer/external-editor': 1.0.2(@types/node@24.10.0)
-=======
-      '@inquirer/external-editor': 1.0.2(@types/node@22.19.0)
->>>>>>> 0cd25fca
       '@manypkg/get-packages': 1.1.3
       ansi-colors: 4.1.3
       ci-info: 3.9.0
@@ -3599,20 +3569,12 @@
     transitivePeerDependencies:
       - supports-color
 
-<<<<<<< HEAD
   '@inquirer/external-editor@1.0.2(@types/node@24.10.0)':
-=======
-  '@inquirer/external-editor@1.0.2(@types/node@22.19.0)':
->>>>>>> 0cd25fca
     dependencies:
       chardet: 2.1.0
       iconv-lite: 0.7.0
     optionalDependencies:
-<<<<<<< HEAD
       '@types/node': 24.10.0
-=======
-      '@types/node': 22.19.0
->>>>>>> 0cd25fca
 
   '@jridgewell/gen-mapping@0.3.13':
     dependencies:
@@ -4091,15 +4053,13 @@
     dependencies:
       undici-types: 6.21.0
 
-<<<<<<< HEAD
+  '@types/node@22.19.0':
+    dependencies:
+      undici-types: 6.21.0
+
   '@types/node@24.10.0':
     dependencies:
       undici-types: 7.16.0
-=======
-  '@types/node@22.19.0':
-    dependencies:
-      undici-types: 6.21.0
->>>>>>> 0cd25fca
 
   '@types/prop-types@15.7.15': {}
 
@@ -4133,11 +4093,7 @@
       vite: 5.4.21(@types/node@20.19.22)
       vue: 3.5.22(typescript@5.9.3)
 
-<<<<<<< HEAD
   '@vitest/coverage-v8@4.0.5(vitest@4.0.5(@types/debug@4.1.12)(@types/node@24.10.0)(jiti@2.6.1)(jsdom@26.1.0)(tsx@4.20.6)(yaml@2.8.1))':
-=======
-  '@vitest/coverage-v8@4.0.5(vitest@4.0.5(@types/debug@4.1.12)(@types/node@22.19.0)(jiti@2.6.1)(jsdom@26.1.0)(tsx@4.20.6)(yaml@2.8.1))':
->>>>>>> 0cd25fca
     dependencies:
       '@bcoe/v8-coverage': 1.0.2
       '@vitest/utils': 4.0.5
@@ -4150,11 +4106,7 @@
       magicast: 0.3.5
       std-env: 3.10.0
       tinyrainbow: 3.0.3
-<<<<<<< HEAD
       vitest: 4.0.5(@types/debug@4.1.12)(@types/node@24.10.0)(jiti@2.6.1)(jsdom@26.1.0)(tsx@4.20.6)(yaml@2.8.1)
-=======
-      vitest: 4.0.5(@types/debug@4.1.12)(@types/node@22.19.0)(jiti@2.6.1)(jsdom@26.1.0)(tsx@4.20.6)(yaml@2.8.1)
->>>>>>> 0cd25fca
     transitivePeerDependencies:
       - supports-color
 
@@ -4175,21 +4127,13 @@
     optionalDependencies:
       vite: 7.1.12(@types/node@20.19.22)(jiti@2.6.1)(tsx@4.20.6)(yaml@2.8.1)
 
-<<<<<<< HEAD
   '@vitest/mocker@4.0.5(vite@7.1.12(@types/node@24.10.0)(jiti@2.6.1)(tsx@4.20.6)(yaml@2.8.1))':
-=======
-  '@vitest/mocker@4.0.5(vite@7.1.12(@types/node@22.19.0)(jiti@2.6.1)(tsx@4.20.6)(yaml@2.8.1))':
->>>>>>> 0cd25fca
     dependencies:
       '@vitest/spy': 4.0.5
       estree-walker: 3.0.3
       magic-string: 0.30.21
     optionalDependencies:
-<<<<<<< HEAD
       vite: 7.1.12(@types/node@24.10.0)(jiti@2.6.1)(tsx@4.20.6)(yaml@2.8.1)
-=======
-      vite: 7.1.12(@types/node@22.19.0)(jiti@2.6.1)(tsx@4.20.6)(yaml@2.8.1)
->>>>>>> 0cd25fca
 
   '@vitest/pretty-format@4.0.5':
     dependencies:
@@ -6039,11 +5983,7 @@
       tsx: 4.20.6
       yaml: 2.8.1
 
-<<<<<<< HEAD
   vite@7.1.12(@types/node@24.10.0)(jiti@2.6.1)(tsx@4.20.6)(yaml@2.8.1):
-=======
-  vite@7.1.12(@types/node@22.19.0)(jiti@2.6.1)(tsx@4.20.6)(yaml@2.8.1):
->>>>>>> 0cd25fca
     dependencies:
       esbuild: 0.25.11
       fdir: 6.5.0(picomatch@4.0.3)
@@ -6052,11 +5992,7 @@
       rollup: 4.52.5
       tinyglobby: 0.2.15
     optionalDependencies:
-<<<<<<< HEAD
       '@types/node': 24.10.0
-=======
-      '@types/node': 22.19.0
->>>>>>> 0cd25fca
       fsevents: 2.3.3
       jiti: 2.6.1
       tsx: 4.20.6
@@ -6158,17 +6094,10 @@
       - tsx
       - yaml
 
-<<<<<<< HEAD
   vitest@4.0.5(@types/debug@4.1.12)(@types/node@24.10.0)(jiti@2.6.1)(jsdom@26.1.0)(tsx@4.20.6)(yaml@2.8.1):
     dependencies:
       '@vitest/expect': 4.0.5
       '@vitest/mocker': 4.0.5(vite@7.1.12(@types/node@24.10.0)(jiti@2.6.1)(tsx@4.20.6)(yaml@2.8.1))
-=======
-  vitest@4.0.5(@types/debug@4.1.12)(@types/node@22.19.0)(jiti@2.6.1)(jsdom@26.1.0)(tsx@4.20.6)(yaml@2.8.1):
-    dependencies:
-      '@vitest/expect': 4.0.5
-      '@vitest/mocker': 4.0.5(vite@7.1.12(@types/node@22.19.0)(jiti@2.6.1)(tsx@4.20.6)(yaml@2.8.1))
->>>>>>> 0cd25fca
       '@vitest/pretty-format': 4.0.5
       '@vitest/runner': 4.0.5
       '@vitest/snapshot': 4.0.5
@@ -6185,19 +6114,11 @@
       tinyexec: 0.3.2
       tinyglobby: 0.2.15
       tinyrainbow: 3.0.3
-<<<<<<< HEAD
       vite: 7.1.12(@types/node@24.10.0)(jiti@2.6.1)(tsx@4.20.6)(yaml@2.8.1)
       why-is-node-running: 2.3.0
     optionalDependencies:
       '@types/debug': 4.1.12
       '@types/node': 24.10.0
-=======
-      vite: 7.1.12(@types/node@22.19.0)(jiti@2.6.1)(tsx@4.20.6)(yaml@2.8.1)
-      why-is-node-running: 2.3.0
-    optionalDependencies:
-      '@types/debug': 4.1.12
-      '@types/node': 22.19.0
->>>>>>> 0cd25fca
       jsdom: 26.1.0
     transitivePeerDependencies:
       - jiti
